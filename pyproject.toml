--- conflicted
+++ resolved
@@ -20,13 +20,10 @@
   "tqdm",
   "torch",
   "torchvision",
-<<<<<<< HEAD
   "wandb",
   "scikit-learn",
   "matplotlib",
-=======
   "tyro",
->>>>>>> 55ece018
 ]
 
 [project.optional-dependencies]
